--- conflicted
+++ resolved
@@ -90,11 +90,8 @@
                         ni.getLastHealthReportTime());
         info.put("HealthReport",
                         ni.getHealthReport());
-<<<<<<< HEAD
-=======
         info.put("NodeManagerVersion",
                 ni.getNodeManagerVersion());
->>>>>>> 6266273c
         if(report != null) {
           info.put("NumContainers", report.getNumContainers());
           info.put("UsedMemoryMB", report.getUsedResource().getMemory());
