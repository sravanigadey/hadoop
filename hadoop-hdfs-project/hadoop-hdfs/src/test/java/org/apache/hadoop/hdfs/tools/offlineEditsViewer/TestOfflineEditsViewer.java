/**
 * Licensed to the Apache Software Foundation (ASF) under one
 * or more contributor license agreements.  See the NOTICE file
 * distributed with this work for additional information
 * regarding copyright ownership.  The ASF licenses this file
 * to you under the Apache License, Version 2.0 (the
 * "License"); you may not use this file except in compliance
 * with the License.  You may obtain a copy of the License at
 *
 *     http://www.apache.org/licenses/LICENSE-2.0
 *
 * Unless required by applicable law or agreed to in writing, software
 * distributed under the License is distributed on an "AS IS" BASIS,
 * WITHOUT WARRANTIES OR CONDITIONS OF ANY KIND, either express or implied.
 * See the License for the specific language governing permissions and
 * limitations under the License.
 */

package org.apache.hadoop.hdfs.tools.offlineEditsViewer;

import static org.junit.Assert.assertEquals;
import static org.junit.Assert.assertTrue;

import java.io.FileOutputStream;
import java.io.IOException;
import java.nio.ByteBuffer;
import java.nio.channels.FileChannel;

import org.apache.commons.logging.Log;
import org.apache.commons.logging.LogFactory;
import org.apache.hadoop.hdfs.DFSTestUtil;
import org.apache.hadoop.hdfs.server.namenode.FSEditLogOpCodes;
import org.apache.hadoop.hdfs.server.namenode.OfflineEditsViewerHelper;
import org.apache.hadoop.hdfs.tools.offlineEditsViewer.OfflineEditsViewer.Flags;
<<<<<<< HEAD
import org.apache.hadoop.fs.FileSystem;
=======
import org.apache.hadoop.test.PathUtils;
import org.junit.After;
>>>>>>> 6266273c
import org.junit.Before;
import org.junit.Rule;
import org.junit.Test;
import org.junit.rules.TemporaryFolder;

<<<<<<< HEAD
public class TestOfflineEditsViewer {
  private static final Log LOG = LogFactory.getLog(TestOfflineEditsViewer.class);

  // Re-enable symlinks for tests, see HADOOP-10020 and HADOOP-10052
  static {
    FileSystem.enableSymlinks();
  }

  private static final Map<FSEditLogOpCodes, Boolean> obsoleteOpCodes =
    new HashMap<FSEditLogOpCodes, Boolean>();

  private static final Map<FSEditLogOpCodes, Boolean> missingOpCodes =
      new HashMap<FSEditLogOpCodes, Boolean>();

  static {
    initializeObsoleteOpCodes();
    initializeMissingOpCodes();
  }
=======
import com.google.common.collect.ImmutableSet;
>>>>>>> 6266273c

public class TestOfflineEditsViewer {
  private static final Log LOG = LogFactory
      .getLog(TestOfflineEditsViewer.class);

  private static String buildDir = PathUtils
      .getTestDirName(TestOfflineEditsViewer.class);

  // to create edits and get edits filename
  private static final OfflineEditsViewerHelper nnHelper = new OfflineEditsViewerHelper();
  private static final ImmutableSet<FSEditLogOpCodes> skippedOps = skippedOps();

  @SuppressWarnings("deprecation")
  private static ImmutableSet<FSEditLogOpCodes> skippedOps() {
    ImmutableSet.Builder<FSEditLogOpCodes> b = ImmutableSet
        .<FSEditLogOpCodes> builder();

    // Deprecated opcodes
    b.add(FSEditLogOpCodes.OP_DATANODE_ADD)
        .add(FSEditLogOpCodes.OP_DATANODE_REMOVE)
        .add(FSEditLogOpCodes.OP_SET_NS_QUOTA)
        .add(FSEditLogOpCodes.OP_CLEAR_NS_QUOTA)
        .add(FSEditLogOpCodes.OP_SET_GENSTAMP_V1);

    // Cannot test delegation token related code in insecure set up
    b.add(FSEditLogOpCodes.OP_GET_DELEGATION_TOKEN)
        .add(FSEditLogOpCodes.OP_RENEW_DELEGATION_TOKEN)
        .add(FSEditLogOpCodes.OP_CANCEL_DELEGATION_TOKEN);

    // Skip invalid opcode
    b.add(FSEditLogOpCodes.OP_INVALID);
    return b.build();
  }

<<<<<<< HEAD
  /**
   * Initialize missingOpcodes
   *
   *  Opcodes that are not available except after uprade from
   *  an older version. We don't test these here.
   */
  private static void initializeMissingOpCodes() {
    obsoleteOpCodes.put(FSEditLogOpCodes.OP_SET_GENSTAMP_V1, true);
  }
=======
  @Rule
  public final TemporaryFolder folder = new TemporaryFolder();
>>>>>>> 6266273c

  @Before
  public void setUp() throws IOException {
    nnHelper.startCluster(buildDir + "/dfs/");
  }

  @After
  public void tearDown() throws IOException {
    nnHelper.shutdownCluster();
  }

  /**
   * Test the OfflineEditsViewer
   */
  @Test
  public void testGenerated() throws IOException {
    // edits generated by nnHelper (MiniDFSCluster), should have all op codes
    // binary, XML, reparsed binary
    String edits = nnHelper.generateEdits();
    String editsParsedXml = folder.newFile("editsParsed.xml").getAbsolutePath();
    String editsReparsed = folder.newFile("editsParsed").getAbsolutePath();

    // parse to XML then back to binary
    assertEquals(0, runOev(edits, editsParsedXml, "xml", false));
    assertEquals(0, runOev(editsParsedXml, editsReparsed, "binary", false));

    // judgment time
    assertTrue("Edits " + edits + " should have all op codes",
        hasAllOpCodes(edits));
    LOG.info("Comparing generated file " + editsReparsed
        + " with reference file " + edits);
    assertTrue(
<<<<<<< HEAD
      "Edits " + edits + " should have all op codes",
      hasAllOpCodes(edits));
    LOG.info("Comparing generated file " + editsReparsed +
             " with reference file " + edits);
    assertTrue(
      "Generated edits and reparsed (bin to XML to bin) should be same",
      filesEqualIgnoreTrailingZeros(edits, editsReparsed));

    // removes edits so do this at the end
    nnHelper.shutdownCluster();

    LOG.info("END");
=======
        "Generated edits and reparsed (bin to XML to bin) should be same",
        filesEqualIgnoreTrailingZeros(edits, editsReparsed));
>>>>>>> 6266273c
  }

  @Test
  public void testRecoveryMode() throws IOException {
    // edits generated by nnHelper (MiniDFSCluster), should have all op codes
    // binary, XML, reparsed binary
    String edits = nnHelper.generateEdits();
    FileOutputStream os = new FileOutputStream(edits, true);
    // Corrupt the file by truncating the end
    FileChannel editsFile = os.getChannel();
    editsFile.truncate(editsFile.size() - 5);

    String editsParsedXml = folder.newFile("editsRecoveredParsed.xml")
        .getAbsolutePath();
    String editsReparsed = folder.newFile("editsRecoveredReparsed")
        .getAbsolutePath();
    String editsParsedXml2 = folder.newFile("editsRecoveredParsed2.xml")
        .getAbsolutePath();

    // Can't read the corrupted file without recovery mode
    assertEquals(-1, runOev(edits, editsParsedXml, "xml", false));

    // parse to XML then back to binary
    assertEquals(0, runOev(edits, editsParsedXml, "xml", true));
    assertEquals(0, runOev(editsParsedXml, editsReparsed, "binary", false));
    assertEquals(0, runOev(editsReparsed, editsParsedXml2, "xml", false));

    // judgment time
    assertTrue("Test round trip",
        filesEqualIgnoreTrailingZeros(editsParsedXml, editsParsedXml2));

    os.close();
  }

  @Test
  public void testStored() throws IOException {
    // reference edits stored with source code (see build.xml)
    final String cacheDir = System.getProperty("test.cache.data",
        "build/test/cache");
    // binary, XML, reparsed binary
    String editsStored = cacheDir + "/editsStored";
    String editsStoredParsedXml = cacheDir + "/editsStoredParsed.xml";
    String editsStoredReparsed = cacheDir + "/editsStoredReparsed";
    // reference XML version of editsStored (see build.xml)
    String editsStoredXml = cacheDir + "/editsStored.xml";

    // parse to XML then back to binary
    assertEquals(0, runOev(editsStored, editsStoredParsedXml, "xml", false));
    assertEquals(0,
        runOev(editsStoredParsedXml, editsStoredReparsed, "binary", false));

    // judgement time
    assertTrue("Edits " + editsStored + " should have all op codes",
        hasAllOpCodes(editsStored));
    assertTrue("Reference XML edits and parsed to XML should be same",
        filesEqual(editsStoredXml, editsStoredParsedXml));
    assertTrue(
        "Reference edits and reparsed (bin to XML to bin) should be same",
        filesEqualIgnoreTrailingZeros(editsStored, editsStoredReparsed));
  }

  /**
   * Run OfflineEditsViewer
   *
   * @param inFilename input edits filename
   * @param outFilename oputput edits filename
   */
  private int runOev(String inFilename, String outFilename, String processor,
      boolean recovery) throws IOException {

    LOG.info("Running oev [" + inFilename + "] [" + outFilename + "]");

    OfflineEditsViewer oev = new OfflineEditsViewer();
    Flags flags = new Flags();
    flags.setPrintToScreen();
    if (recovery) {
      flags.setRecoveryMode();
    }
    return oev.go(inFilename, outFilename, processor, flags, null);
  }

  /**
   * Checks that the edits file has all opCodes
   *
   * @param filename edits file
   * @return true is edits (filename) has all opCodes
   */
  private boolean hasAllOpCodes(String inFilename) throws IOException {
    String outFilename = inFilename + ".stats";
    FileOutputStream fout = new FileOutputStream(outFilename);
    StatisticsEditsVisitor visitor = new StatisticsEditsVisitor(fout);
    OfflineEditsViewer oev = new OfflineEditsViewer();
    if (oev.go(inFilename, outFilename, "stats", new Flags(), visitor) != 0)
      return false;
    LOG.info("Statistics for " + inFilename + "\n"
        + visitor.getStatisticsString());

    boolean hasAllOpCodes = true;
    for (FSEditLogOpCodes opCode : FSEditLogOpCodes.values()) {
      // don't need to test obsolete opCodes
<<<<<<< HEAD
      if(obsoleteOpCodes.containsKey(opCode)) {
        continue;
      } else if (missingOpCodes.containsKey(opCode)) {
        continue;
      } else if (opCode == FSEditLogOpCodes.OP_INVALID) {
        continue;
      }
=======
      if (skippedOps.contains(opCode))
        continue;
>>>>>>> 6266273c

      Long count = visitor.getStatistics().get(opCode);
      if ((count == null) || (count == 0)) {
        hasAllOpCodes = false;
        LOG.info("Opcode " + opCode + " not tested in " + inFilename);
      }
    }
    return hasAllOpCodes;
  }

  /**
   * Compare two files, ignore trailing zeros at the end, for edits log the
   * trailing zeros do not make any difference, throw exception is the files are
   * not same
   *
   * @param filenameSmall first file to compare (doesn't have to be smaller)
   * @param filenameLarge second file to compare (doesn't have to be larger)
   */
  private boolean filesEqualIgnoreTrailingZeros(String filenameSmall,
    String filenameLarge) throws IOException {

    ByteBuffer small = ByteBuffer.wrap(DFSTestUtil.loadFile(filenameSmall));
    ByteBuffer large = ByteBuffer.wrap(DFSTestUtil.loadFile(filenameLarge));

    // now correct if it's otherwise
    if (small.capacity() > large.capacity()) {
      ByteBuffer tmpByteBuffer = small;
      small = large;
      large = tmpByteBuffer;
      String tmpFilename = filenameSmall;
      filenameSmall = filenameLarge;
      filenameLarge = tmpFilename;
    }

    // compare from 0 to capacity of small
    // the rest of the large should be all zeros
    small.position(0);
    small.limit(small.capacity());
    large.position(0);
    large.limit(small.capacity());

    // compares position to limit
    if (!small.equals(large)) {
      return false;
    }

    // everything after limit should be 0xFF
    int i = large.limit();
    large.clear();
    for (; i < large.capacity(); i++) {
      if (large.get(i) != FSEditLogOpCodes.OP_INVALID.getOpCode()) {
        return false;
      }
    }

    return true;
  }

  /**
   * Compare two files, throw exception is they are not same
   *
   * @param filename1 first file to compare
   * @param filename2 second file to compare
   */
  private boolean filesEqual(String filename1,
    String filename2) throws IOException {

    // make file 1 the small one
    ByteBuffer bb1 = ByteBuffer.wrap(DFSTestUtil.loadFile(filename1));
    ByteBuffer bb2 = ByteBuffer.wrap(DFSTestUtil.loadFile(filename2));

    // compare from 0 to capacity
    bb1.position(0);
    bb1.limit(bb1.capacity());
    bb2.position(0);
    bb2.limit(bb2.capacity());

    return bb1.equals(bb2);
  }
}<|MERGE_RESOLUTION|>--- conflicted
+++ resolved
@@ -32,39 +32,14 @@
 import org.apache.hadoop.hdfs.server.namenode.FSEditLogOpCodes;
 import org.apache.hadoop.hdfs.server.namenode.OfflineEditsViewerHelper;
 import org.apache.hadoop.hdfs.tools.offlineEditsViewer.OfflineEditsViewer.Flags;
-<<<<<<< HEAD
-import org.apache.hadoop.fs.FileSystem;
-=======
 import org.apache.hadoop.test.PathUtils;
 import org.junit.After;
->>>>>>> 6266273c
 import org.junit.Before;
 import org.junit.Rule;
 import org.junit.Test;
 import org.junit.rules.TemporaryFolder;
 
-<<<<<<< HEAD
-public class TestOfflineEditsViewer {
-  private static final Log LOG = LogFactory.getLog(TestOfflineEditsViewer.class);
-
-  // Re-enable symlinks for tests, see HADOOP-10020 and HADOOP-10052
-  static {
-    FileSystem.enableSymlinks();
-  }
-
-  private static final Map<FSEditLogOpCodes, Boolean> obsoleteOpCodes =
-    new HashMap<FSEditLogOpCodes, Boolean>();
-
-  private static final Map<FSEditLogOpCodes, Boolean> missingOpCodes =
-      new HashMap<FSEditLogOpCodes, Boolean>();
-
-  static {
-    initializeObsoleteOpCodes();
-    initializeMissingOpCodes();
-  }
-=======
 import com.google.common.collect.ImmutableSet;
->>>>>>> 6266273c
 
 public class TestOfflineEditsViewer {
   private static final Log LOG = LogFactory
@@ -99,20 +74,8 @@
     return b.build();
   }
 
-<<<<<<< HEAD
-  /**
-   * Initialize missingOpcodes
-   *
-   *  Opcodes that are not available except after uprade from
-   *  an older version. We don't test these here.
-   */
-  private static void initializeMissingOpCodes() {
-    obsoleteOpCodes.put(FSEditLogOpCodes.OP_SET_GENSTAMP_V1, true);
-  }
-=======
   @Rule
   public final TemporaryFolder folder = new TemporaryFolder();
->>>>>>> 6266273c
 
   @Before
   public void setUp() throws IOException {
@@ -145,23 +108,8 @@
     LOG.info("Comparing generated file " + editsReparsed
         + " with reference file " + edits);
     assertTrue(
-<<<<<<< HEAD
-      "Edits " + edits + " should have all op codes",
-      hasAllOpCodes(edits));
-    LOG.info("Comparing generated file " + editsReparsed +
-             " with reference file " + edits);
-    assertTrue(
-      "Generated edits and reparsed (bin to XML to bin) should be same",
-      filesEqualIgnoreTrailingZeros(edits, editsReparsed));
-
-    // removes edits so do this at the end
-    nnHelper.shutdownCluster();
-
-    LOG.info("END");
-=======
         "Generated edits and reparsed (bin to XML to bin) should be same",
         filesEqualIgnoreTrailingZeros(edits, editsReparsed));
->>>>>>> 6266273c
   }
 
   @Test
@@ -262,18 +210,8 @@
     boolean hasAllOpCodes = true;
     for (FSEditLogOpCodes opCode : FSEditLogOpCodes.values()) {
       // don't need to test obsolete opCodes
-<<<<<<< HEAD
-      if(obsoleteOpCodes.containsKey(opCode)) {
-        continue;
-      } else if (missingOpCodes.containsKey(opCode)) {
-        continue;
-      } else if (opCode == FSEditLogOpCodes.OP_INVALID) {
-        continue;
-      }
-=======
       if (skippedOps.contains(opCode))
         continue;
->>>>>>> 6266273c
 
       Long count = visitor.getStatistics().get(opCode);
       if ((count == null) || (count == 0)) {
