--- conflicted
+++ resolved
@@ -18,20 +18,12 @@
   <parent>
     <groupId>org.apache.hadoop</groupId>
     <artifactId>hadoop-project</artifactId>
-<<<<<<< HEAD
-    <version>0.23.1</version>
-=======
     <version>0.23.2-SNAPSHOT</version>
->>>>>>> ef628953
     <relativePath>../hadoop-project</relativePath>
   </parent>
   <groupId>org.apache.hadoop</groupId>
   <artifactId>hadoop-mapreduce</artifactId>
-<<<<<<< HEAD
-  <version>0.23.1</version>
-=======
   <version>0.23.2-SNAPSHOT</version>
->>>>>>> ef628953
   <packaging>pom</packaging>
   <name>hadoop-mapreduce</name>
   <url>http://hadoop.apache.org/mapreduce/</url>
